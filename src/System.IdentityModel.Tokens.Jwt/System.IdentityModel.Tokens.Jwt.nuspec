﻿<?xml version="1.0"?>
<package>
  <metadata>
    <title>JSON Web Token Handler For the Microsoft .Net Framework 4.5</title>
    <id>System.IdentityModel.Tokens.Jwt</id>
    <version>$JWTVersion$</version>
<<<<<<< HEAD
    <authors>>Microsoft Open Technologies.</authors>
    <licenseUrl>http://www.microsoft.com/web/webpi/eula/aspnetcomponent_rtw_enu.htm</licenseUrl>
    <projectUrl>http://go.microsoft.com/fwlink/?LinkId=272508</projectUrl>
=======
    <authors>$Authors$</authors>
    <licenseUrl>$LicenseUrl$</licenseUrl>
    <projectUrl>$ProjectUrl$</projectUrl>
>>>>>>> 431dc726
    <requireLicenseAcceptance>true</requireLicenseAcceptance>
    <description>This package provides an assembly containing classes which extend the .NET Framework 4.5 with the necessary logic to process the JSON Web Token (JWT) format. That includes validating, parsing and generating JWT tokens; those capabilities can be applied both within the Windows Identity Foundation token processing pipeline and standalone, without any dependency on WIF’s configuration.</description>
    <summary>This package provides an assembly containing classes which extend the .NET Framework 4.5 with the necessary logic to process the JSON Web Token (JWT) format. That includes validating, parsing and generating JWT tokens; those capabilities can be applied both within the Windows Identity Foundation token processing pipeline and standalone, without any dependency on WIF’s configuration.</summary>
    <language>en-US</language>
    <owners>$Owners$</owners>
    <tags>JWT, JSON Web Token, WIF, Windows Identity Foundation, OAuth, OAuth2, Bearer, TokenHandler, Windows Azure Active Directory, Claims, Identity, Authentication</tags>
    <copyright>$Copyright$</copyright>
  </metadata>
  <files>
    <file src="System.IdentityModel.Tokens.Jwt.dll" target="lib\net45" />
    <file src="System.IdentityModel.Tokens.Jwt.pdb" target="lib\net45" />
    <file src="System.IdentityModel.Tokens.Jwt.xml" target="lib\net45" />
  </files>
</package><|MERGE_RESOLUTION|>--- conflicted
+++ resolved
@@ -4,15 +4,9 @@
     <title>JSON Web Token Handler For the Microsoft .Net Framework 4.5</title>
     <id>System.IdentityModel.Tokens.Jwt</id>
     <version>$JWTVersion$</version>
-<<<<<<< HEAD
-    <authors>>Microsoft Open Technologies.</authors>
-    <licenseUrl>http://www.microsoft.com/web/webpi/eula/aspnetcomponent_rtw_enu.htm</licenseUrl>
-    <projectUrl>http://go.microsoft.com/fwlink/?LinkId=272508</projectUrl>
-=======
     <authors>$Authors$</authors>
     <licenseUrl>$LicenseUrl$</licenseUrl>
     <projectUrl>$ProjectUrl$</projectUrl>
->>>>>>> 431dc726
     <requireLicenseAcceptance>true</requireLicenseAcceptance>
     <description>This package provides an assembly containing classes which extend the .NET Framework 4.5 with the necessary logic to process the JSON Web Token (JWT) format. That includes validating, parsing and generating JWT tokens; those capabilities can be applied both within the Windows Identity Foundation token processing pipeline and standalone, without any dependency on WIF’s configuration.</description>
     <summary>This package provides an assembly containing classes which extend the .NET Framework 4.5 with the necessary logic to process the JSON Web Token (JWT) format. That includes validating, parsing and generating JWT tokens; those capabilities can be applied both within the Windows Identity Foundation token processing pipeline and standalone, without any dependency on WIF’s configuration.</summary>
